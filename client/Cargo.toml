--- conflicted
+++ resolved
@@ -10,15 +10,8 @@
 kinode_process_lib = { git = "https://github.com/kinode-dao/process_lib", tag = "v0.6.1" }
 serde = { version = "1.0", features = ["derive"] }
 serde_json = "1.0"
-<<<<<<< HEAD
-serde_qs = "0.13"
 thiserror = "1"
-url = "2"
-uuid = { version = "1", features = ["v4"] }
-wit-bindgen = { git = "https://github.com/bytecodealliance/wit-bindgen", rev = "21a46c7" }
-=======
 wit-bindgen = "0.24.0"
->>>>>>> 05e36100
 
 [lib]
 crate-type = ["cdylib"]
